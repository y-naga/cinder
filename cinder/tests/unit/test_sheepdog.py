
# Copyright (c) 2013 Zelin.io
# Copyright (C) 2015 Nippon Telegraph and Telephone Corporation.
# All Rights Reserved.
#
#    Licensed under the Apache License, Version 2.0 (the "License"); you may
#    not use this file except in compliance with the License. You may obtain
#    a copy of the License at
#
#         http://www.apache.org/licenses/LICENSE-2.0
#
#    Unless required by applicable law or agreed to in writing, software
#    distributed under the License is distributed on an "AS IS" BASIS, WITHOUT
#    WARRANTIES OR CONDITIONS OF ANY KIND, either express or implied. See the
#    License for the specific language governing permissions and limitations
#    under the License.

import contextlib
import errno

import mock
from oslo_concurrency import processutils
from oslo_utils import importutils
from oslo_utils import units
import six

from cinder import exception
from cinder.i18n import _, _LE
from cinder.image import image_utils
from cinder.openstack.common import fileutils
from cinder import test
from cinder import utils
from cinder.volume import configuration as conf
from cinder.volume.drivers import sheepdog

SHEEP_ADDR = '127.0.0.1'
SHEEP_PORT = 7000


class SheepdogDriverTestDataGenerator(object):
    def sheepdog_cmd_error(self, cmd, exit_code, stdout, stderr):
        return _('(Command: %(cmd)s) '
                 '(Return Code: %(exit_code)s) '
                 '(Stdout: %(stdout)s) '
                 '(Stderr: %(stderr)s)') % \
            {'cmd': cmd, 'exit_code': exit_code,
             'stdout': stdout.replace('\n', '\\n'),
             'stderr': stderr.replace('\n', '\\n')}

    def cmd_dog_vdi_create(self, name, size):
        return ('env', 'LC_ALL=C', 'LANG=C', 'dog', 'vdi', 'create', name,
                '%sG' % size, '-a', SHEEP_ADDR, '-p', str(SHEEP_PORT))

    def cmd_dog_vdi_delete(self, name):
        return ('env', 'LC_ALL=C', 'LANG=C', 'dog', 'vdi', 'delete', name,
                '-a', SHEEP_ADDR, '-p', str(SHEEP_PORT))

    def cmd_dog_vdi_create_snapshot(self, vdiname, snapname):
        return ('env', 'LC_ALL=C', 'LANG=C', 'dog', 'vdi', 'snapshot', '-s',
                snapname, '-a', SHEEP_ADDR, '-p', str(SHEEP_PORT), vdiname)

    def cmd_dog_vdi_delete_snapshot(self, vdiname, snapname):
        return ('env', 'LC_ALL=C', 'LANG=C', 'dog', 'vdi', 'delete', '-s',
                snapname, '-a', SHEEP_ADDR, '-p', str(SHEEP_PORT), vdiname)

    def cmd_qemuimg_vdi_clone(self, src_vdiname, src_snapname, dst_vdiname,
                              size):
        return ('env', 'LC_ALL=C', 'LANG=C', 'qemu-img', 'create', '-b',
                'sheepdog:%(addr)s:%(port)s:%(src_vdiname)s:%(src_snapname)s' %
                {'addr': SHEEP_ADDR, 'port': str(SHEEP_PORT),
                 'src_vdiname': src_vdiname, 'src_snapname': src_snapname},
                'sheepdog:%(addr)s:%(port)s:%(dst_vdiname)s' %
                {'addr': SHEEP_ADDR, 'port': str(SHEEP_PORT),
                 'dst_vdiname': dst_vdiname}, '%sG' % str(size))

    def cmd_dog_vdi_resize(self, name, size):
        return ('env', 'LC_ALL=C', 'LANG=C', 'dog', 'vdi', 'resize', name,
                size, '-a', SHEEP_ADDR, '-p', str(SHEEP_PORT))

    CMD_DOG_CLUSTER_INFO = ('env', 'LC_ALL=C', 'LANG=C', 'dog', 'cluster',
                            'info', '-a', SHEEP_ADDR, '-p', str(SHEEP_PORT))

    TEST_VOLUME = {
        'name': 'volume-00000001',
        'size': 1,
        'volume_name': '1',
        'id': 'a720b3c0-d1f0-11e1-9b23-0800200c9a66',
        'provider_auth': None,
        'host': 'host@backendsec#unit_test_pool',
        'project_id': 'project',
        'provider_location': 'location',
        'display_name': 'vol1',
        'display_description': 'unit test volume',
        'volume_type_id': None,
        'consistencygroup_id': None,
    }

    TEST_CLONED_VOLUME = {
        'name': 'volume-000000011',
        'size': 1,
        'volume_name': '2',
        'id': 'c13d4599-3433-19ab-23ee-002d3ba50335',
        'provider_auth': None,
        'host': 'host@backendsec#unit_test_pool',
        'project_id': 'project',
        'provider_location': 'location',
        'display_name': 'vol2',
        'display_description': 'unit test cloned volume',
        'volume_type_id': None,
        'consistencygroup_id': None,
    }

    TEST_SNAPSHOT = {
        'volume_name': 'volume-00000002',
        'name': 'test_snap',
    }

    COLLIE_NODE_INFO = """
0 107287605248 3623897354 3%
Total 107287605248 3623897354 3% 54760833024
"""

    COLLIE_CLUSTER_INFO_0_5 = """\
Cluster status: running

Cluster created at Tue Jun 25 19:51:41 2013

Epoch Time           Version
2013-06-25 19:51:41      1 [127.0.0.1:7000, 127.0.0.1:7001, 127.0.0.1:7002]
"""

    COLLIE_CLUSTER_INFO_0_6 = """\
Cluster status: running, auto-recovery enabled

Cluster created at Tue Jun 25 19:51:41 2013

Epoch Time           Version
2013-06-25 19:51:41      1 [127.0.0.1:7000, 127.0.0.1:7001, 127.0.0.1:7002]
"""

    DOG_CLUSTER_RUNNING = """\
Cluster status: running, auto-recovery enabled

Cluster created at Thu Jun 18 17:24:56 2015

Epoch Time           Version [Host:Port:V-Nodes,,,]
2015-06-18 17:24:56      1 [127.0.0.1:7000:128, 127.0.0.1:7001:128,\
 127.0.0.1:7002:128]
"""

    DOG_CLUSTER_INFO_TO_BE_FORMATTED = """\
Cluster status: Waiting for cluster to be formatted
"""

    DOG_CLUSTER_INFO_WAITING_OTHER_NODES = """\
Cluster status: Waiting for other nodes to join cluster

Cluster created at Thu Jun 18 17:24:56 2015

Epoch Time           Version [Host:Port:V-Nodes,,,]
2015-06-18 17:24:56      1 [127.0.0.1:7000:128, 127.0.0.1:7001:128]
"""

    DOG_VDI_CREATE_VDI_ALREADY_EXISTS = """\
Failed to create VDI %(vdiname)s: VDI exists already
"""

    DOG_VDI_SNAPSHOT_VDI_NOT_FOUND = """\
Failed to create snapshot for volume-00000001: No VDI found
"""

    DOG_VDI_SNAPSHOT_ALREADY_EXISTED = """\
Failed to create snapshot for volume-00000002, \
maybe snapshot id (0) or tag (test_snap) is existed
"""

    DOG_VDI_SNAPSHOT_TAG_NOT_FOUND = """\
Failed to open VDI volume-00000002 \
(snapshot id: 0 snapshot tag: test_snap): Failed to find requested tag
"""

    DOG_VDI_SNAPSHOT_VOLUME_NOT_FOUND = """\
Failed to open VDI volume-00000002 \
(snapshot id: 0 snapshot tag: test_snap): No VDI found
"""

    DOG_VDI_RESIZE_SIZE_SHRINK = """\
Shrinking VDIs is not implemented
"""

    DOG_VDI_RESIZE_TOO_LARGE = """\
New VDI size is too large. This volume's max size is 4398046511104
"""

    DOG_COMMAND_ERROR_VDI_NOT_EXISTS = """\
Failed to open VDI vdiname (snapshot id: 0 snapshot tag: ): No VDI found
"""

    DOG_COMMAND_ERROR_FAIL_TO_CONNECT = """\
failed to connect to 127.0.0.1:7000: Connection refused
failed to connect to 127.0.0.1:7000: Connection refused
Failed to get node list
"""

    QEMU_IMG_VDI_ALREADY_EXISTS = """\
qemu-img: sheepdog:volume-00000001: VDI exists already,
"""

    QEMU_IMG_VDI_NOT_FOUND = """\
qemu-img: sheepdog:volume-00000001: cannot get vdi info, No vdi found, \
volume-00000002 test-snap
"""

    QEMU_IMG_SNAPSHOT_NOT_FOUND = """\
qemu-img: sheepdog:volume-00000001: cannot get vdi info, Failed to find \
the requested tag, volume-00000002 snap-name
"""

    QEMU_IMG_SIZE_TOO_LARGE = """\
qemu-img: sheepdog:volume-00000001: An image is too large. \
The maximum image size is 4096GB
"""

    QEMU_IMG_FAILED_TO_CONNECT = """\
qemu-img: sheepdog::volume-00000001: \
Failed to connect socket: Connection refused
"""

<<<<<<< HEAD
    QEMU_IMG_ERROR_FAIL_TO_CONNECT_HOST = """\
qemu-img: Could not open 'sheepdog:192.168.123.243:32109:test': \
Failed to connect socket: No route to host
"""

    QEMU_IMG_ERROR_FAIL_TO_CONNECT_PORT = """\
qemu-img: Could not open 'sheepdog:192.168.123.243:32109:test': \
Failed to connect socket: Connection refused
"""

    QEMU_IMG_ERROR_VDI_NOT_FOUND = """\
qemu-img: Could not open 'sheepdog:dummy': cannot get vdi info, \
No vdi found, dummy 0
"""

    QEMU_IMG_ERROR_PERMISSION_DENIED = """\
qemu-img: /tmp/dummy.txt: error while converting raw: \
Could not create file: Permission denied
"""

    QEMU_IMG_ERROR_INVALID_FORMAT = """\
qemu-img: Unknown file format 'dummy'
"""

    QEMU_IMG_ERROR = """\
qemu-img: Unknown error
=======
    IS_CLONEABLE_TRUE = """\
s a720b3c0-d1f0-11e1-9b23-0800200c9a66 1 1 1 1 1 1 1 glance-image 22
"""
    IS_CLONEABLE_FALSE = """\
  a720b3c0-d1f0-11e1-9b23-0800200c9a66 1 1 1 1 1 1 1 dummy-image 22
>>>>>>> e286e043
"""


class FakeImageService(object):
    def download(self, context, image_id, path):
        pass


class SheepdogIOWrapperTestCase(test.TestCase):
    def setUp(self):
        super(SheepdogIOWrapperTestCase, self).setUp()
        self.volume = {'name': 'volume-2f9b2ff5-987b-4412-a91c-23caaf0d5aff'}
        self.snapshot_name = 'snapshot-bf452d80-068a-43d7-ba9f-196cf47bd0be'

        self.vdi_wrapper = sheepdog.SheepdogIOWrapper(
            self.volume)
        self.snapshot_wrapper = sheepdog.SheepdogIOWrapper(
            self.volume, self.snapshot_name)

        self.execute = mock.MagicMock()
        self.stubs.Set(processutils, 'execute', self.execute)

    def test_init(self):
        self.assertEqual(self.volume['name'], self.vdi_wrapper._vdiname)
        self.assertIsNone(self.vdi_wrapper._snapshot_name)
        self.assertEqual(0, self.vdi_wrapper._offset)

        self.assertEqual(self.snapshot_name,
                         self.snapshot_wrapper._snapshot_name)

    def test_inc_offset_tell(self):
        self.vdi_wrapper._inc_offset(10)
        self.vdi_wrapper._inc_offset(10)
        self.assertEqual(20, self.vdi_wrapper.tell())

    def test_execute(self):
        cmd = ('cmd1', 'arg1')
        data = 'data1'

        self.vdi_wrapper._execute(cmd, data)

        self.execute.assert_called_once_with(*cmd, process_input=data)

    def test_execute_error(self):
        cmd = ('cmd1', 'arg1')
        data = 'data1'
        self.stubs.Set(processutils, 'execute',
                       mock.MagicMock(side_effect=OSError))

        args = (cmd, data)
        self.assertRaises(exception.VolumeDriverException,
                          self.vdi_wrapper._execute,
                          *args)

    def test_read_vdi(self):
        self.vdi_wrapper.read()
        self.execute.assert_called_once_with(
            'dog', 'vdi', 'read', self.volume['name'], 0, process_input=None)

    def test_write_vdi(self):
        data = 'data1'

        self.vdi_wrapper.write(data)

        self.execute.assert_called_once_with(
            'dog', 'vdi', 'write',
            self.volume['name'], 0, len(data),
            process_input=data)
        self.assertEqual(len(data), self.vdi_wrapper.tell())

    def test_read_snapshot(self):
        self.snapshot_wrapper.read()
        self.execute.assert_called_once_with(
            'dog', 'vdi', 'read', '-s', self.snapshot_name,
            self.volume['name'], 0,
            process_input=None)

    def test_seek(self):
        self.vdi_wrapper.seek(12345)
        self.assertEqual(12345, self.vdi_wrapper.tell())

        self.vdi_wrapper.seek(-2345, whence=1)
        self.assertEqual(10000, self.vdi_wrapper.tell())

        # This results in negative offset.
        self.assertRaises(IOError, self.vdi_wrapper.seek, -20000, whence=1)

    def test_flush(self):
        # flush does noting.
        self.vdi_wrapper.flush()
        self.assertFalse(self.execute.called)

    def test_fileno(self):
        self.assertRaises(IOError, self.vdi_wrapper.fileno)


# test for SheeepdogClient Class
class SheepdogClientTestCase(test.TestCase):
    def setUp(self):
        super(SheepdogClientTestCase, self).setUp()
        self._cfg = conf.Configuration(None)
        self._cfg.sheepdog_store_address = SHEEP_ADDR
        self._cfg.sheepdog_store_port = SHEEP_PORT
        self.driver = sheepdog.SheepdogDriver(configuration=self._cfg)
        db_driver = self.driver.configuration.db_driver
        self.db = importutils.import_module(db_driver)
        self.driver.db = self.db
        self.driver.do_setup(None)
        self.test_data = SheepdogDriverTestDataGenerator()
        self.client = self.driver.client
        self._vdiname = self.test_data.TEST_VOLUME['name']
        self._vdisize = self.test_data.TEST_VOLUME['size']
        self._src_vdiname = self.test_data.TEST_SNAPSHOT['volume_name']
        self._snapname = self.test_data.TEST_SNAPSHOT['name']

    @mock.patch.object(utils, 'execute')
    @mock.patch.object(sheepdog, 'LOG')
    def test_run_dog(self, fake_logger, fake_execute):
        args = ('cluster', 'info')

        # Test1: success
        expected_cmd = self.test_data.CMD_DOG_CLUSTER_INFO
        fake_execute.return_value = ('', '')
        self.client._run_dog(*args)
        fake_execute.assert_called_once_with(*expected_cmd)

        # Test2: os_error because dog command is not found
        fake_logger.reset_mock()
        fake_execute.reset_mock()
        expected_msg = 'No such file or directory'
        expected_errno = errno.ENOENT
        fake_execute.side_effect = OSError(expected_errno, expected_msg)
        self.assertRaises(OSError, self.client._run_dog, *args)
        self.assertTrue(fake_logger.error.called)

    @mock.patch.object(utils, 'execute')
    @mock.patch.object(sheepdog, 'LOG')
    def test_run_qemu_img(self, fake_logger, fake_execute):
        # Test1: success pattern
        # multiple part of args mathches the prefix and
        # volume name is matched the prefix unfortunately
        expected_cmd = ('env', 'LC_ALL=C', 'LANG=C',
                        'qemu-img', 'create', '-b',
                        'sheepdog:%(addr)s:%(port)s:sheepdog:snap' %
                        {'addr': SHEEP_ADDR, 'port': SHEEP_PORT},
                        'sheepdog:%(addr)s:%(port)s:clone' %
                        {'addr': SHEEP_ADDR, 'port': SHEEP_PORT}, '10G')
        fake_execute.return_value = ('', '')
        self.client._run_qemu_img('create', '-b', 'sheepdog:sheepdog:snap',
                                  'sheepdog:clone', '10G')
        fake_execute.assert_called_once_with(*expected_cmd)

        # Test2: os_error because qemu-img command is not found
        fake_logger.reset_mock()
        fake_execute.reset_mock()
        args = ('create', 'dummy')
        expected_msg = 'No such file or directory'
        expected_errno = errno.ENOENT
        fake_execute.side_effect = OSError(expected_errno, expected_msg)
        self.assertRaises(OSError, self.client._run_qemu_img, *args)
        self.assertTrue(fake_logger.error.called)

        # Test3: os_error caused by unknown error
        fake_logger.reset_mock()
        fake_execute.reset_mock()
        expected_msg = 'unknown'
        expected_errno = errno.EPERM
        fake_execute.side_effect = OSError(expected_errno, expected_msg)
        self.assertRaises(OSError, self.client._run_qemu_img, *args)
        self.assertTrue(fake_logger.error.called)

        # Test4: process execution error
        fake_logger.reset_mock()
        fake_execute.reset_mock()
        cmd = ('qemu-img', 'create', 'dummy')
        exit_code = 1
        stdout = 'stdout dummy'
        stderr = 'stderr dummy'
        expected_msg = self.test_data.sheepdog_cmd_error(
            cmd=cmd, exit_code=exit_code, stdout=stdout, stderr=stderr)
        fake_execute.side_effect = processutils.ProcessExecutionError(
            cmd=cmd, exit_code=exit_code, stdout=stdout, stderr=stderr)
        ex = self.assertRaises(exception.SheepdogCmdError,
                               self.client._run_qemu_img, *args)
        self.assertEqual(expected_msg, ex.msg)

    @mock.patch.object(sheepdog.SheepdogClient, '_run_dog')
    @mock.patch.object(sheepdog, 'LOG')
    def test_check_cluster_status(self, fake_logger, fake_execute):
        cmd = self.test_data.CMD_DOG_CLUSTER_INFO

        # Test1: cluster status is running with latest version
        expected_cmd = ('cluster', 'info')
        stdout = self.test_data.DOG_CLUSTER_RUNNING
        stderr = ''
        fake_execute.return_value = (stdout, stderr)
        self.client.check_cluster_status()
        fake_execute.assert_called_once_with(*expected_cmd)
        self.assertTrue(fake_logger.debug.called)

        # Test2: cluster status is runnning with version 0.5
        fake_logger.reset_mock()
        fake_execute.reset_mock()
        stdout = self.test_data.COLLIE_CLUSTER_INFO_0_5
        fake_execute.return_value = (stdout, stderr)
        self.client.check_cluster_status()

        # Test3: cluster status is runnning with version 0.6
        fake_logger.reset_mock()
        fake_execute.reset_mock()
        stdout = self.test_data.COLLIE_CLUSTER_INFO_0_6
        fake_execute.return_value = (stdout, stderr)
        self.client.check_cluster_status()

        # Test4: cluster status is waiting to be formatted
        fake_logger.reset_mock()
        fake_execute.reset_mock()
        stdout = self.test_data.DOG_CLUSTER_INFO_TO_BE_FORMATTED
        expected_reason = _LE('Cluster is not formatted. '
                              'You should probably perform '
                              '"dog cluster format".')
        fake_execute.return_value = (stdout, stderr)
        ex = self.assertRaises(exception.SheepdogError,
                               self.client.check_cluster_status)
        self.assertEqual(expected_reason, ex.kwargs['reason'])

        # Test5: cluster status is waiting for all node to join cluster
        fake_logger.reset_mock()
        fake_execute.reset_mock()
        stdout = self.test_data.DOG_CLUSTER_INFO_WAITING_OTHER_NODES
        expected_reason = _LE('Waiting for all nodes to join cluster. '
                              'Ensure all sheep daemons are running.')
        fake_execute.return_value = (stdout, stderr)
        ex = self.assertRaises(exception.SheepdogError,
                               self.client.check_cluster_status)
        self.assertEqual(expected_reason, ex.kwargs['reason'])

        # Test6: error is caused by failing to connect to sheep process
        fake_logger.reset_mock()
        fake_execute.reset_mock()
        exit_code = 2
        stdout = 'stdout_dummy'
        stderr = self.test_data.DOG_COMMAND_ERROR_FAIL_TO_CONNECT
        expected_msg = self.test_data.sheepdog_cmd_error(cmd=cmd,
                                                         exit_code=exit_code,
                                                         stdout=stdout,
                                                         stderr=stderr)
        fake_execute.side_effect = exception.SheepdogCmdError(
            cmd=cmd, exit_code=exit_code, stdout=stdout.replace('\n', '\\n'),
            stderr=stderr.replace('\n', '\\n'))
        ex = self.assertRaises(exception.SheepdogCmdError,
                               self.client.check_cluster_status)
        self.assertTrue(fake_logger.error.called)
        self.assertEqual(expected_msg, ex.msg)

        # Test7: unknown error
        fake_logger.reset_mock()
        fake_execute.reset_mock()
        exit_code = 2
        stdout = 'stdout_dummy'
        stderr = 'stdout_dummy'
        expected_msg = self.test_data.sheepdog_cmd_error(cmd=cmd,
                                                         exit_code=exit_code,
                                                         stdout=stdout,
                                                         stderr=stderr)
        fake_execute.side_effect = exception.SheepdogCmdError(
            cmd=cmd, exit_code=exit_code, stdout=stdout, stderr=stderr)
        ex = self.assertRaises(exception.SheepdogCmdError,
                               self.client.check_cluster_status)
        self.assertEqual(expected_msg, ex.msg)

    @mock.patch.object(sheepdog.SheepdogClient, '_run_dog')
    @mock.patch.object(sheepdog, 'LOG')
    def test_create(self, fake_logger, fake_execute):
        cmd = self.test_data.cmd_dog_vdi_create(self._vdiname, self._vdisize)

        # Test1: create a Sheepdog VDI successfully
        expected_cmd = ('vdi', 'create', self._vdiname, '%sG' % self._vdisize)
        fake_execute.return_value = ('', '')
        self.client.create(self._vdiname, self._vdisize)
        fake_execute.assert_called_once_with(*expected_cmd)

        # Test2: fail to connect to sheep process
        fake_logger.reset_mock()
        fake_execute.reset_mock()
        exit_code = 2
        stdout = ''
        stderr = self.test_data.DOG_COMMAND_ERROR_FAIL_TO_CONNECT
        expected_msg = self.test_data.sheepdog_cmd_error(
            cmd=cmd, exit_code=exit_code, stdout=stdout, stderr=stderr)
        fake_execute.side_effect = exception.SheepdogCmdError(
            cmd=cmd, exit_code=exit_code, stdout=stdout.replace('\n', '\\n'),
            stderr=stderr.replace('\n', '\\n'))
        ex = self.assertRaises(exception.SheepdogCmdError, self.client.create,
                               self._vdiname, self._vdisize)
        self.assertTrue(fake_logger.error.called)
        self.assertEqual(expected_msg, ex.msg)

        # Test3: the VDI which has the same vdiname is already exists
        fake_logger.reset_mock()
        fake_execute.reset_mock()
        exit_code = 1
        stdout = ''
        stderr = self.test_data.DOG_VDI_CREATE_VDI_ALREADY_EXISTS % \
            {'vdiname': self._vdiname}
        expected_msg = self.test_data.sheepdog_cmd_error(
            cmd=cmd, exit_code=exit_code, stdout=stdout, stderr=stderr)
        fake_execute.side_effect = exception.SheepdogCmdError(
            cmd=cmd, exit_code=exit_code, stdout=stdout.replace('\n', '\\n'),
            stderr=stderr.replace('\n', '\\n'))
        ex = self.assertRaises(exception.SheepdogCmdError, self.client.create,
                               self._vdiname, self._vdisize)
        self.assertTrue(fake_logger.error.called)
        self.assertEqual(expected_msg, ex.msg)

        # Test4: unknown error
        fake_logger.reset_mock()
        fake_execute.reset_mock()
        exit_code = 1
        stdout = 'stdout_dummy'
        stderr = 'stderr_dummy'
        expected_msg = self.test_data.sheepdog_cmd_error(
            cmd=cmd, exit_code=exit_code, stdout=stdout, stderr=stderr)
        fake_execute.side_effect = exception.SheepdogCmdError(
            cmd=cmd, exit_code=exit_code, stdout=stdout.replace('\n', '\\n'),
            stderr=stderr.replace('\n', '\\n'))
        ex = self.assertRaises(exception.SheepdogCmdError, self.client.create,
                               self._vdiname, self._vdisize)
        self.assertTrue(fake_logger.error.called)
        self.assertEqual(expected_msg, ex.msg)

    @mock.patch.object(sheepdog.SheepdogClient, '_run_dog')
    @mock.patch.object(sheepdog, 'LOG')
    def test_delete(self, fake_logger, fake_execute):
        cmd = self.test_data.cmd_dog_vdi_delete(self._vdiname)

        # Test1: delete a Sheepdog VDI successfully
        expected_cmd = ('vdi', 'delete', self._vdiname)
        fake_execute.return_value = ('', '')
        self.client.delete(self._vdiname)
        fake_execute.assert_called_once_with(*expected_cmd)

        # Test2: the target VDI does not exist
        fake_logger.reset_mock()
        fake_execute.reset_mock()
        stdout = ''
        stderr = self.test_data.DOG_COMMAND_ERROR_VDI_NOT_EXISTS
        fake_execute.return_value = (stdout, stderr)
        self.client.delete(self._vdiname)
        self.assertTrue(fake_logger.warning.called)

        # XXX (tishizaki) Sheepdog's bug case.
        # details was written to Sheepdog driver code.
        # Test3: failed to connect sheep process
        fake_logger.reset_mock()
        fake_execute.reset_mock()
        stdout = ''
        stderr = self.test_data.DOG_COMMAND_ERROR_FAIL_TO_CONNECT
        expected_reason = (_LE('Failed to connect sheep daemon. '
                           'addr: %(addr)s, port: %(port)s'),
                           {'addr': SHEEP_ADDR, 'port': SHEEP_PORT})
        fake_execute.return_value = (stdout, stderr)
        ex = self.assertRaises(exception.SheepdogError,
                               self.client.delete, self._vdiname)
        self.assertEqual(expected_reason, ex.kwargs['reason'])

        # Test4: failed to connect sheep process
        fake_logger.reset_mock()
        fake_execute.reset_mock()
        exit_code = 2
        stdout = 'stdout_dummy'
        stderr = self.test_data.DOG_COMMAND_ERROR_FAIL_TO_CONNECT
        expected_msg = self.test_data.sheepdog_cmd_error(cmd=cmd,
                                                         exit_code=exit_code,
                                                         stdout=stdout,
                                                         stderr=stderr)
        fake_execute.side_effect = exception.SheepdogCmdError(
            cmd=cmd, exit_code=exit_code, stdout=stdout.replace('\n', '\\n'),
            stderr=stderr.replace('\n', '\\n'))
        ex = self.assertRaises(exception.SheepdogCmdError,
                               self.client.delete, self._vdiname)
        self.assertTrue(fake_logger.error.called)
        self.assertEqual(expected_msg, ex.msg)

        # Test5: unknown error
        fake_logger.reset_mock()
        fake_execute.reset_mock()
        exit_code = 2
        stdout = 'stdout_dummy'
        stderr = 'stderr_dummy'
        expected_msg = self.test_data.sheepdog_cmd_error(cmd=cmd,
                                                         exit_code=exit_code,
                                                         stdout=stdout,
                                                         stderr=stderr)
        fake_execute.side_effect = exception.SheepdogCmdError(
            cmd=cmd, exit_code=exit_code, stdout=stdout.replace('\n', '\\n'),
            stderr=stderr.replace('\n', '\\n'))
        ex = self.assertRaises(exception.SheepdogCmdError,
                               self.client.delete, self._vdiname)
        self.assertTrue(fake_logger.error.called)
        self.assertEqual(expected_msg, ex.msg)

    @mock.patch.object(sheepdog.SheepdogClient, '_run_dog')
    @mock.patch.object(sheepdog, 'LOG')
    def test_create_snapshot(self, fake_logger, fake_execute):
        args = (self._src_vdiname, self._snapname)
        cmd = self.test_data.cmd_dog_vdi_create_snapshot(*args)

        # Test1: create a snapshot of a VDI successfully
        expected_cmd = ('vdi', 'snapshot', '-s', self._snapname,
                        self._src_vdiname)
        fake_execute.return_value = ('', '')
        self.client.create_snapshot(*args)
        fake_execute.assert_called_once_with(*expected_cmd)

        # Test2: failed to connect sheep process
        fake_logger.reset_mock()
        fake_execute.reset_mock()
        exit_code = 2
        stdout = ''
        stderr = self.test_data.DOG_COMMAND_ERROR_FAIL_TO_CONNECT
        expected_msg = self.test_data.sheepdog_cmd_error(cmd=cmd,
                                                         exit_code=exit_code,
                                                         stdout=stdout,
                                                         stderr=stderr)
        fake_execute.side_effect = exception.SheepdogCmdError(
            cmd=cmd, exit_code=exit_code, stdout=stdout.replace('\n', '\\n'),
            stderr=stderr.replace('\n', '\\n'))
        ex = self.assertRaises(exception.SheepdogCmdError,
                               self.client.create_snapshot, *args)
        self.assertTrue(fake_logger.error.called)
        self.assertEqual(expected_msg, ex.msg)

        # Test3: src VDI is not found
        fake_logger.reset_mock()
        fake_execute.reset_mock()
        exit_code = 1
        stderr = self.test_data.DOG_VDI_SNAPSHOT_VDI_NOT_FOUND
        expected_msg = self.test_data.sheepdog_cmd_error(cmd=cmd,
                                                         exit_code=exit_code,
                                                         stdout=stdout,
                                                         stderr=stderr)
        fake_execute.side_effect = exception.SheepdogCmdError(
            cmd=cmd, exit_code=exit_code, stdout=stdout.replace('\n', '\\n'),
            stderr=stderr.replace('\n', '\\n'))
        ex = self.assertRaises(exception.SheepdogCmdError,
                               self.client.create_snapshot, *args)
        self.assertTrue(fake_logger.error.called)
        self.assertEqual(expected_msg, ex.msg)

        # Test4: snapshot name is already used
        fake_logger.reset_mock()
        fake_execute.reset_mock()
        exit_code = 1
        stdout = 'stdout_dummy'
        stderr = self.test_data.DOG_VDI_SNAPSHOT_ALREADY_EXISTED
        expected_msg = self.test_data.sheepdog_cmd_error(cmd=cmd,
                                                         exit_code=exit_code,
                                                         stdout=stdout,
                                                         stderr=stderr)
        fake_execute.side_effect = exception.SheepdogCmdError(
            cmd=cmd, exit_code=exit_code, stdout=stdout.replace('\n', '\\n'),
            stderr=stderr.replace('\n', '\\n'))
        ex = self.assertRaises(exception.SheepdogCmdError,
                               self.client.create_snapshot, *args)
        self.assertTrue(fake_logger.error.called)
        self.assertEqual(expected_msg, ex.msg)

        # Test5: snapshot name is already used
        fake_logger.reset_mock()
        fake_execute.reset_mock()
        exit_code = 1
        stdout = 'stdout_dummy'
        stderr = 'unknown_error'
        expected_msg = self.test_data.sheepdog_cmd_error(cmd=cmd,
                                                         exit_code=exit_code,
                                                         stdout=stdout,
                                                         stderr=stderr)
        fake_execute.side_effect = exception.SheepdogCmdError(
            cmd=cmd, exit_code=exit_code, stdout=stdout.replace('\n', '\\n'),
            stderr=stderr.replace('\n', '\\n'))
        ex = self.assertRaises(exception.SheepdogCmdError,
                               self.client.create_snapshot, *args)
        self.assertTrue(fake_logger.error.called)
        self.assertEqual(expected_msg, ex.msg)

    @mock.patch.object(sheepdog.SheepdogClient, '_run_dog')
    @mock.patch.object(sheepdog, 'LOG')
    def test_delete_snapshot(self, fake_logger, fake_execute):
        args = (self._src_vdiname, self._snapname)
        cmd = self.test_data.cmd_dog_vdi_delete_snapshot(*args)

        # Test1: delete a snapshot of a VDI successfully
        expected_cmd = ('vdi', 'delete', '-s', self._snapname,
                        self._src_vdiname)
        fake_execute.return_value = ('', '')
        self.client.delete_snapshot(*args)
        fake_execute.assert_called_once_with(*expected_cmd)

        # Test2: the snapshot name is not found
        fake_logger.reset_mock()
        fake_execute.reset_mock()
        stdout = ''
        stderr = self.test_data.DOG_VDI_SNAPSHOT_TAG_NOT_FOUND
        fake_execute.return_value = (stdout, stderr)
        self.client.delete_snapshot(*args)
        self.assertTrue(fake_logger.warning.called)

        # Test3: the src VDI name of the snapshot is not found
        fake_logger.reset_mock()
        fake_execute.reset_mock()
        stdout = ''
        stderr = self.test_data.DOG_VDI_SNAPSHOT_VOLUME_NOT_FOUND
        fake_execute.return_value = (stdout, stderr)
        self.client.delete_snapshot(*args)
        self.assertTrue(fake_logger.warning.called)

        # Test4: failed to connect sheep process
        fake_logger.reset_mock()
        fake_execute.reset_mock()
        exit_code = 2
        stderr = self.test_data.DOG_COMMAND_ERROR_FAIL_TO_CONNECT
        expected_msg = self.test_data.sheepdog_cmd_error(cmd=cmd,
                                                         exit_code=exit_code,
                                                         stdout=stdout,
                                                         stderr=stderr)
        fake_execute.side_effect = exception.SheepdogCmdError(
            cmd=cmd, exit_code=exit_code, stdout=stdout.replace('\n', '\\n'),
            stderr=stderr.replace('\n', '\\n'))
        ex = self.assertRaises(exception.SheepdogCmdError,
                               self.client.delete_snapshot, *args)
        self.assertTrue(fake_logger.error.called)
        self.assertEqual(expected_msg, ex.msg)

        # Test5: unknown error
        fake_logger.reset_mock()
        fake_execute.reset_mock()
        stdout = 'stdout_dummy'
        stderr = 'unknown_error'
        expected_msg = self.test_data.sheepdog_cmd_error(cmd=cmd,
                                                         exit_code=exit_code,
                                                         stdout=stdout,
                                                         stderr=stderr)
        fake_execute.side_effect = exception.SheepdogCmdError(
            cmd=cmd, exit_code=exit_code, stdout=stdout.replace('\n', '\\n'),
            stderr=stderr.replace('\n', '\\n'))
        ex = self.assertRaises(exception.SheepdogCmdError,
                               self.client.delete_snapshot, *args)
        self.assertTrue(fake_logger.error.called)
        self.assertEqual(expected_msg, ex.msg)

    @mock.patch.object(sheepdog.SheepdogClient, '_run_qemu_img')
    @mock.patch.object(sheepdog, 'LOG')
    def test_clone(self, fake_logger, fake_execute):
        args = (self._src_vdiname, self._snapname,
                self._vdiname, self._vdisize)
        cmd = self.test_data.cmd_qemuimg_vdi_clone(*args)

        # Test1: clone a Sheepdog VDI from snapshot successfully
        src_volume = 'sheepdog:%(src_vdiname)s:%(snapname)s' % {
            'src_vdiname': self._src_vdiname,
            'snapname': self._snapname
        }
        dst_volume = 'sheepdog:%s' % self._vdiname
        expected_cmd = ('create', '-b', src_volume, dst_volume,
                        '%sG' % self._vdisize)
        fake_execute.return_code = ("", "")
        self.client.clone(*args)
        fake_execute.assert_called_once_with(*expected_cmd)

        # Test2: fail to connect sheep process
        fake_logger.reset_mock()
        fake_execute.reset_mock()
        exit_code = 2
        stdout = 'stdout_dummy'
        stderr = self.test_data.QEMU_IMG_FAILED_TO_CONNECT
        expected_msg = self.test_data.sheepdog_cmd_error(cmd=cmd,
                                                         exit_code=exit_code,
                                                         stdout=stdout,
                                                         stderr=stderr)
        fake_execute.side_effect = exception.SheepdogCmdError(
            cmd=cmd, exit_code=exit_code, stdout=stdout.replace('\n', '\\n'),
            stderr=stderr.replace('\n', '\\n'))
        ex = self.assertRaises(exception.SheepdogCmdError, self.client.clone,
                               *args)
        self.assertTrue(fake_logger.error.called)
        self.assertEqual(expected_msg, ex.msg)

        # Test3: dst vdiname already exists
        fake_logger.reset_mock()
        fake_execute.reset_mock()
        stderr = self.test_data.QEMU_IMG_VDI_ALREADY_EXISTS
        expected_msg = self.test_data.sheepdog_cmd_error(cmd=cmd,
                                                         exit_code=exit_code,
                                                         stdout=stdout,
                                                         stderr=stderr)
        fake_execute.side_effect = exception.SheepdogCmdError(
            cmd=cmd, exit_code=exit_code, stdout=stdout.replace('\n', '\\n'),
            stderr=stderr.replace('\n', '\\n'))
        ex = self.assertRaises(exception.SheepdogCmdError, self.client.clone,
                               *args)
        self.assertTrue(fake_logger.error.called)
        self.assertEqual(expected_msg, ex.msg)

        # Test4: src vdi is not found
        fake_logger.reset_mock()
        fake_execute.reset_mock()
        stderr = self.test_data.QEMU_IMG_VDI_NOT_FOUND
        expected_msg = self.test_data.sheepdog_cmd_error(cmd=cmd,
                                                         exit_code=exit_code,
                                                         stdout=stdout,
                                                         stderr=stderr)
        fake_execute.side_effect = exception.SheepdogCmdError(
            cmd=cmd, exit_code=exit_code, stdout=stdout.replace('\n', '\\n'),
            stderr=stderr.replace('\n', '\\n'))
        ex = self.assertRaises(exception.SheepdogCmdError, self.client.clone,
                               *args)
        self.assertTrue(fake_logger.error.called)
        self.assertEqual(expected_msg, ex.msg)

        # Test5: src snapshot is not found
        fake_logger.reset_mock()
        fake_execute.reset_mock()
        stderr = self.test_data.QEMU_IMG_SNAPSHOT_NOT_FOUND
        expected_msg = self.test_data.sheepdog_cmd_error(cmd=cmd,
                                                         exit_code=exit_code,
                                                         stdout=stdout,
                                                         stderr=stderr)
        fake_execute.side_effect = exception.SheepdogCmdError(
            cmd=cmd, exit_code=exit_code, stdout=stdout.replace('\n', '\\n'),
            stderr=stderr.replace('\n', '\\n'))
        ex = self.assertRaises(exception.SheepdogCmdError, self.client.clone,
                               *args)
        self.assertTrue(fake_logger.error.called)
        self.assertEqual(expected_msg, ex.msg)

        # Test6: the size of the cloned volume is too large
        fake_logger.reset_mock()
        fake_execute.reset_mock()
        stderr = self.test_data.QEMU_IMG_SIZE_TOO_LARGE
        expected_msg = self.test_data.sheepdog_cmd_error(cmd=cmd,
                                                         exit_code=exit_code,
                                                         stdout=stdout,
                                                         stderr=stderr)
        fake_execute.side_effect = exception.SheepdogCmdError(
            cmd=cmd, exit_code=exit_code, stdout=stdout.replace('\n', '\\n'),
            stderr=stderr.replace('\n', '\\n'))
        ex = self.assertRaises(exception.SheepdogCmdError, self.client.clone,
                               *args)
        self.assertTrue(fake_logger.error.called)
        self.assertEqual(expected_msg, ex.msg)

        # Test7: unknown error
        fake_logger.reset_mock()
        fake_execute.reset_mock()
        stderr = 'stderr_dummy'
        expected_msg = self.test_data.sheepdog_cmd_error(cmd=cmd,
                                                         exit_code=exit_code,
                                                         stdout=stdout,
                                                         stderr=stderr)
        fake_execute.side_effect = exception.SheepdogCmdError(
            cmd=cmd, exit_code=exit_code, stdout=stdout.replace('\n', '\\n'),
            stderr=stderr.replace('\n', '\\n'))
        ex = self.assertRaises(exception.SheepdogCmdError, self.client.clone,
                               *args)
        self.assertTrue(fake_logger.error.called)
        self.assertEqual(expected_msg, ex.msg)

    @mock.patch.object(sheepdog.SheepdogClient, '_run_dog')
    @mock.patch.object(sheepdog, 'LOG')
    def test_resize(self, fake_logger, fake_execute):

        # Test1: resize a Sheepdog VDI successfully
        expected_cmd = ('vdi', 'resize', self._vdiname, 10 * 1024 ** 3)
        fake_execute.return_value = ('', '')
        self.client.resize(self._vdiname, 10)
        fake_execute.assert_called_once_with(*expected_cmd)

        # Test2: failed to connect sheep process
        fake_logger.reset_mock()
        fake_execute.reset_mock()
        cmd = self.test_data.cmd_dog_vdi_resize(self._vdiname, 10 * 1024 ** 3)
        exit_code = 2
        stdout = 'stdout_dummy'
        stderr = self.test_data.DOG_COMMAND_ERROR_FAIL_TO_CONNECT
        expected_msg = self.test_data.sheepdog_cmd_error(cmd=cmd,
                                                         exit_code=exit_code,
                                                         stdout=stdout,
                                                         stderr=stderr)
        fake_execute.side_effect = exception.SheepdogCmdError(
            cmd=cmd, exit_code=exit_code, stdout=stdout.replace('\n', '\\n'),
            stderr=stderr.replace('\n', '\\n'))
        ex = self.assertRaises(exception.SheepdogCmdError,
                               self.client.resize, self._vdiname, 10)
        self.assertTrue(fake_logger.error.called)
        self.assertEqual(expected_msg, ex.msg)

        # Test3: os_error because dog command is not found
        fake_logger.reset_mock()
        fake_execute.reset_mock()
        cmd = self.test_data.cmd_dog_vdi_resize(self._vdiname, 10 * 1024 ** 3)
        exit_code = 1
        stderr = self.test_data.DOG_COMMAND_ERROR_VDI_NOT_EXISTS
        expected_msg = self.test_data.sheepdog_cmd_error(cmd=cmd,
                                                         exit_code=exit_code,
                                                         stdout=stdout,
                                                         stderr=stderr)
        fake_execute.side_effect = exception.SheepdogCmdError(
            cmd=cmd, exit_code=exit_code, stdout=stdout.replace('\n', '\\n'),
            stderr=stderr.replace('\n', '\\n'))
        ex = self.assertRaises(exception.SheepdogCmdError,
                               self.client.resize, self._vdiname, 1)
        self.assertTrue(fake_logger.error.called)
        self.assertEqual(expected_msg, ex.msg)

        # Test4: shrinking vdi is not supported
        fake_logger.reset_mock()
        fake_execute.reset_mock()
        cmd = self.test_data.cmd_dog_vdi_resize(self._vdiname, 1 * 1024 ** 3)
        stderr = self.test_data.DOG_VDI_RESIZE_SIZE_SHRINK
        expected_msg = self.test_data.sheepdog_cmd_error(cmd=cmd,
                                                         exit_code=exit_code,
                                                         stdout=stdout,
                                                         stderr=stderr)
        fake_execute.side_effect = exception.SheepdogCmdError(
            cmd=cmd, exit_code=exit_code, stdout=stdout.replace('\n', '\\n'),
            stderr=stderr.replace('\n', '\\n'))
        ex = self.assertRaises(exception.SheepdogCmdError,
                               self.client.resize, self._vdiname, 1)
        self.assertTrue(fake_logger.error.called)
        self.assertEqual(expected_msg, ex.msg)

        # Test5: the size is too large
        fake_logger.reset_mock()
        fake_execute.reset_mock()
        cmd = self.test_data.cmd_dog_vdi_resize(self._vdiname, 5 * 1024 ** 4)
        exit_code = 64
        stderr = self.test_data.DOG_VDI_RESIZE_TOO_LARGE
        expected_msg = self.test_data.sheepdog_cmd_error(cmd=cmd,
                                                         exit_code=exit_code,
                                                         stdout=stdout,
                                                         stderr=stderr)
        fake_execute.side_effect = exception.SheepdogCmdError(
            cmd=cmd, exit_code=exit_code, stdout=stdout.replace('\n', '\\n'),
            stderr=stderr.replace('\n', '\\n'))
        ex = self.assertRaises(exception.SheepdogCmdError,
                               self.client.resize, self._vdiname, 5120)
        self.assertTrue(fake_logger.error.called)
        self.assertEqual(expected_msg, ex.msg)

        # Test6: unknown error
        fake_logger.reset_mock()
        fake_execute.reset_mock()
        cmd = self.test_data.cmd_dog_vdi_resize(self._vdiname, 10 * 1024 ** 3)
        exit_code = 2
        stderr = 'stderr_dummy'
        expected_msg = self.test_data.sheepdog_cmd_error(cmd=cmd,
                                                         exit_code=exit_code,
                                                         stdout=stdout,
                                                         stderr=stderr)
        fake_execute.side_effect = exception.SheepdogCmdError(
            cmd=cmd, exit_code=exit_code, stdout=stdout.replace('\n', '\\n'),
            stderr=stderr.replace('\n', '\\n'))
        ex = self.assertRaises(exception.SheepdogCmdError,
                               self.client.resize, self._vdiname, 10)
        self.assertTrue(fake_logger.error.called)
        self.assertEqual(expected_msg, ex.msg)

<<<<<<< HEAD
    @mock.patch.object(sheepdog.SheepdogClient, '_run_qemu_img')
    def test_export_success(self, fake_execute):
        expected_path = 'dummy_path'
        expected_cmd = ('convert', '-f', 'raw', '-t', 'none', '-O', 'raw',
                        'sheepdog:%s' % self._vdiname, expected_path)
        fake_execute.return_value = ('', '')
        self.client.export(self._vdiname, expected_path)
        fake_execute.assert_called_once_with(*expected_cmd)

    @mock.patch.object(sheepdog.SheepdogClient, '_run_qemu_img')
    @mock.patch.object(sheepdog, 'LOG')
    def test_export_failed_to_connect_to_host(self, fake_logger, fake_execute):
        expected_path = 'dummy_path'
        cmd = ('convert', '-f', 'raw', '-t', 'none', '-O', 'raw',
               'sheepdog:%s' % self._vdiname, expected_path)
        exit_code = 1
        stdout = 'stdout_dummy'
        stderr = self.test_data.QEMU_IMG_ERROR_FAIL_TO_CONNECT_HOST
        expected_msg = self.test_data.sheepdog_cmd_error(cmd=cmd,
                                                         exit_code=exit_code,
                                                         stdout=stdout,
                                                         stderr=stderr)
        fake_execute.side_effect = exception.SheepdogCmdError(
            cmd=cmd, exit_code=exit_code,
            stdout=stdout.replace('\n', '\\n'),
            stderr=stderr.replace('\n', '\\n'))
        ex = self.assertRaises(exception.SheepdogCmdError,
                               self.client.export, self._vdiname,
                               expected_path)
        self.assertTrue(fake_logger.error.called)
        self.assertEqual(expected_msg, ex.msg)

    @mock.patch.object(sheepdog.SheepdogClient, '_run_qemu_img')
    @mock.patch.object(sheepdog, 'LOG')
    def test_export_failed_to_connect_to_port(self, fake_logger, fake_execute):
        expected_path = 'dummy_path'
        cmd = ('convert', '-f', 'raw', '-t', 'none', '-O', 'raw',
               'sheepdog:%s' % self._vdiname, expected_path)
        exit_code = 1
        stdout = 'stdout_dummy'
        stderr = self.test_data.QEMU_IMG_ERROR_FAIL_TO_CONNECT_PORT
        expected_msg = self.test_data.sheepdog_cmd_error(cmd=cmd,
                                                         exit_code=exit_code,
                                                         stdout=stdout,
                                                         stderr=stderr)
        fake_execute.side_effect = exception.SheepdogCmdError(
            cmd=cmd, exit_code=exit_code,
            stdout=stdout.replace('\n', '\\n'),
            stderr=stderr.replace('\n', '\\n'))
        ex = self.assertRaises(exception.SheepdogCmdError,
                               self.client.export, self._vdiname,
                               expected_path)
        self.assertTrue(fake_logger.error.called)
        self.assertEqual(expected_msg, ex.msg)

    @mock.patch.object(sheepdog.SheepdogClient, '_run_qemu_img')
    @mock.patch.object(sheepdog, 'LOG')
    def test_export_failed_not_found_vdi(self, fake_logger, fake_execute):
        expected_path = 'dummy_path'
        cmd = ('convert', '-f', 'raw', '-t', 'none', '-O', 'raw',
               'sheepdog:%s' % self._vdiname, expected_path)
        exit_code = 1
        stdout = 'stdout_dummy'
        stderr = self.test_data.QEMU_IMG_ERROR_VDI_NOT_FOUND
        expected_msg = self.test_data.sheepdog_cmd_error(cmd=cmd,
                                                         exit_code=exit_code,
                                                         stdout=stdout,
                                                         stderr=stderr)
        fake_execute.side_effect = exception.SheepdogCmdError(
            cmd=cmd, exit_code=exit_code,
            stdout=stdout.replace('\n', '\\n'),
            stderr=stderr.replace('\n', '\\n'))
        ex = self.assertRaises(exception.SheepdogCmdError,
                               self.client.export, self._vdiname,
                               expected_path)
        self.assertTrue(fake_logger.error.called)
        self.assertEqual(expected_msg, ex.msg)

    @mock.patch.object(sheepdog.SheepdogClient, '_run_qemu_img')
    @mock.patch.object(sheepdog, 'LOG')
    def test_export_failed_permission_denied(self, fake_logger, fake_execute):
        expected_path = 'dummy_path'
        cmd = ('convert', '-f', 'raw', '-t', 'none', '-O', 'raw',
               'sheepdog:%s' % self._vdiname, expected_path)
        exit_code = 1
        stdout = 'stdout_dummy'
        stderr = self.test_data.QEMU_IMG_ERROR_PERMISSION_DENIED
        expected_msg = self.test_data.sheepdog_cmd_error(cmd=cmd,
                                                         exit_code=exit_code,
                                                         stdout=stdout,
                                                         stderr=stderr)
        fake_execute.side_effect = exception.SheepdogCmdError(
            cmd=cmd, exit_code=exit_code,
            stdout=stdout.replace('\n', '\\n'),
            stderr=stderr.replace('\n', '\\n'))
        ex = self.assertRaises(exception.SheepdogCmdError,
                               self.client.export, self._vdiname,
                               expected_path)
        self.assertTrue(fake_logger.error.called)
        self.assertEqual(expected_msg, ex.msg)

    @mock.patch.object(sheepdog.SheepdogClient, '_run_qemu_img')
    @mock.patch.object(sheepdog, 'LOG')
    def test_export_failed_invalid_format(self, fake_logger, fake_execute):
        expected_path = 'dummy_path'
        cmd = ('convert', '-f', 'raw', '-t', 'none', '-O', 'dummy',
               'sheepdog:%s' % self._vdiname, expected_path)
        exit_code = 1
        stdout = 'stdout_dummy'
        stderr = self.test_data.QEMU_IMG_ERROR_INVALID_FORMAT
        expected_msg = self.test_data.sheepdog_cmd_error(cmd=cmd,
                                                         exit_code=exit_code,
                                                         stdout=stdout,
                                                         stderr=stderr)
        fake_execute.side_effect = exception.SheepdogCmdError(
            cmd=cmd, exit_code=exit_code,
            stdout=stdout.replace('\n', '\\n'),
            stderr=stderr.replace('\n', '\\n'))
        ex = self.assertRaises(exception.SheepdogCmdError,
                               self.client.export, self._vdiname,
                               expected_path)
        self.assertTrue(fake_logger.error.called)
        self.assertEqual(expected_msg, ex.msg)

    @mock.patch.object(sheepdog.SheepdogClient, '_run_qemu_img')
    @mock.patch.object(sheepdog, 'LOG')
    def test_export_failed_else(self, fake_logger, fake_execute):
        expected_path = 'dummy_path'
        cmd = ('convert', '-f', 'raw', '-t', 'none', '-O', 'raw',
               'sheepdog:%s' % self._vdiname, expected_path)
        exit_code = 1
        stdout = 'stdout_dummy'
        stderr = self.test_data.QEMU_IMG_ERROR
        expected_msg = self.test_data.sheepdog_cmd_error(cmd=cmd,
                                                         exit_code=exit_code,
                                                         stdout=stdout,
                                                         stderr=stderr)
        fake_execute.side_effect = exception.SheepdogCmdError(
            cmd=cmd, exit_code=exit_code,
            stdout=stdout.replace('\n', '\\n'),
            stderr=stderr.replace('\n', '\\n'))
        ex = self.assertRaises(exception.SheepdogCmdError,
                               self.client.export, self._vdiname,
                               expected_path)
        self.assertTrue(fake_logger.error.called)
        self.assertEqual(expected_msg, ex.msg)
=======
    @mock.patch.object(sheepdog.SheepdogClient, '_parse_location')
    @mock.patch.object(sheepdog.SheepdogClient, '_run_dog')
    @mock.patch.object(sheepdog, 'LOG')
    def test_is_cloneable(self, fake_logger, fake_execute, fake_parse_loc):
        uuid = 'a720b3c0-d1f0-11e1-9b23-0800200c9a66'
        location = 'sheepdog://%s' % uuid
        image_meta = {'id': uuid, 'size': 1, 'disk_format': 'raw'}
        invalid_image_meta = {'id': uuid, 'size': 1, 'disk_format': 'iso'}
        stdout = self.test_data.IS_CLONEABLE_TRUE
        fake_stdout_1 = ''
        fake_stdout_2 = self.test_data.IS_CLONEABLE_FALSE
        stderr = ''
        expected_cmd = ('vdi', 'list', '-r', uuid)

        fake_execute.return_value = (stdout, stderr)
        fake_parse_loc.return_value = uuid
        self.assertTrue(
            self.client._is_cloneable(location, image_meta))
        fake_execute.assert_called_once_with(*expected_cmd)

        self.assertFalse(
            self.client._is_cloneable(location, invalid_image_meta))
        self.assertEqual(1, fake_execute.call_count)
        self.assertTrue(fake_logger.debug.called)

        error = exception.ImageUnacceptable(image_id = 'invalid_image',
                                            reason = _('invalid'))
        fake_parse_loc.side_effect = error
        # check returning False without executing a command
        self.assertFalse(
            self.client._is_cloneable(location, image_meta))
        self.assertTrue(fake_logger.debug.called)

        fake_execute.return_value = (fake_stdout_1, stderr)
        fake_parse_loc.return_value = uuid
        self.assertFalse(
            self.client._is_cloneable(location, image_meta))
        fake_execute.assert_called_once_with(*expected_cmd)
        self.assertTrue(fake_logger.debug.called)

        fake_execute.return_value = (fake_stdout_2, stderr)
        fake_parse_loc.return_value = uuid
        self.assertFalse(
            self.client._is_cloneable(location, image_meta))
        fake_execute.assert_called_once_with(*expected_cmd)
        self.assertTrue(fake_logger.debug.called)

    def test_parse_location(self):
        uuid = '87f1b01c-f46c-4537-bd5d-23962f5f4316'
        location = 'sheepdog://%s' % uuid
        loc_none = None
        loc_not_found = 'fail'
        loc_format_err = 'sheepdog://'
        loc_format_err2 = 'sheepdog://f/f'

        exc = self.assertRaises(exception.ImageUnacceptable,
                                self.client._parse_location, loc_none)
        self.assertEqual('Image None is unacceptable: image_location is NULL',
                         exc.msg)

        exc = self.assertRaises(exception.ImageUnacceptable,
                                self.client._parse_location, loc_not_found)
        self.assertEqual('Image fail is unacceptable: Not stored in sheepdog',
                         exc.msg)

        exc = self.assertRaises(exception.ImageUnacceptable,
                                self.client._parse_location, loc_format_err)
        self.assertEqual('Image sheepdog:// is unacceptable: Blank components',
                         exc.msg)

        exc = self.assertRaises(exception.ImageUnacceptable,
                                self.client._parse_location, loc_format_err2)
        self.assertEqual('Image sheepdog://f/f is unacceptable:'
                         ' Not a sheepdog image', exc.msg)

        name = self.client._parse_location(location)
        self.assertEqual(uuid, name)
>>>>>>> e286e043


# test for SheeepdogDriver Class
class SheepdogDriverTestCase(test.TestCase):
    def setUp(self):
        super(SheepdogDriverTestCase, self).setUp()
        self._cfg = conf.Configuration(None)
        self._cfg.sheepdog_store_address = SHEEP_ADDR
        self._cfg.sheepdog_store_port = SHEEP_PORT
        self.driver = sheepdog.SheepdogDriver(configuration=self._cfg)
        db_driver = self.driver.configuration.db_driver
        self.db = importutils.import_module(db_driver)
        self.driver.db = self.db
        self.driver.do_setup(None)
        self.test_data = SheepdogDriverTestDataGenerator()
        self.client = self.driver.client
        self._vdiname = self.test_data.TEST_VOLUME['name']
        self._vdisize = self.test_data.TEST_VOLUME['size']
        self._src_vdiname = self.test_data.TEST_SNAPSHOT['volume_name']
        self._snapname = self.test_data.TEST_SNAPSHOT['name']

    @mock.patch.object(sheepdog.SheepdogClient, 'check_cluster_status')
    def test_check_for_setup_error(self, fake_execute):
        self.driver.check_for_setup_error()
        fake_execute.assert_called_once_with()

    @mock.patch.object(sheepdog.SheepdogClient, 'create')
    def test_create_volume(self, fake_execute):
        self.driver.create_volume(self.test_data.TEST_VOLUME)
        fake_execute.assert_called_once_with(self._vdiname, self._vdisize)

    @mock.patch.object(sheepdog.SheepdogClient, 'delete')
    def test_delete_volume(self, fake_execute):
        self.driver.delete_volume(self.test_data.TEST_VOLUME)
        fake_execute.assert_called_once_with(self._vdiname)

    def test_update_volume_stats(self):
        def fake_stats(*args):
            return self.test_data.COLLIE_NODE_INFO, ''
        self.stubs.Set(self.driver, '_execute', fake_stats)
        expected = dict(
            volume_backend_name='sheepdog',
            vendor_name='Open Source',
            dirver_version=self.driver.VERSION,
            storage_protocol='sheepdog',
            total_capacity_gb=float(107287605248) / units.Gi,
            free_capacity_gb=float(107287605248 - 3623897354) / units.Gi,
            reserved_percentage=0,
            QoS_support=False)
        actual = self.driver.get_volume_stats(True)
        self.assertDictMatch(expected, actual)

    def test_update_volume_stats_error(self):
        def fake_stats(*args):
            raise processutils.ProcessExecutionError()
        self.stubs.Set(self.driver, '_execute', fake_stats)
        expected = dict(
            volume_backend_name='sheepdog',
            vendor_name='Open Source',
            dirver_version=self.driver.VERSION,
            storage_protocol='sheepdog',
            total_capacity_gb='unknown',
            free_capacity_gb='unknown',
            reserved_percentage=0,
            QoS_support=False)
        actual = self.driver.get_volume_stats(True)
        self.assertDictMatch(expected, actual)

    @mock.patch.object(sheepdog.SheepdogClient, '_run_dog')
    def test_copy_image_to_volume(self, fake_run_dog):
        @contextlib.contextmanager
        def fake_temp_file():
            class FakeTmp(object):
                def __init__(self, name):
                    self.name = name
            yield FakeTmp('test').name

        def fake_try_execute(obj, *command, **kwargs):
            return True

        self.stubs.Set(image_utils, 'temporary_file', fake_temp_file)
        self.stubs.Set(image_utils, 'fetch_verify_image',
                       lambda w, x, y, z: None)
        self.stubs.Set(image_utils, 'convert_image',
                       lambda x, y, z: None)
        self.stubs.Set(sheepdog.SheepdogDriver,
                       '_try_execute',
                       fake_try_execute)
        fake_run_dog.return_value = ('fake_stdout', 'fake_stderr')
        self.driver.copy_image_to_volume(None, {'name': 'test',
                                                'size': 1},
                                         FakeImageService(), None)

    @mock.patch.object(fileutils, 'file_open')
    @mock.patch.object(image_utils, 'temporary_file')
    @mock.patch.object(sheepdog.SheepdogClient, 'export')
    def test_copy_volume_to_image(self, fake_execute,
                                  fake_temporary_file, fake_file_open):
        fake_context = {}
        fake_volume = {'name': 'volume-00000001'}
        image_service = mock.Mock()
        fake_image_meta = {'id': '10958016-e196-42e3-9e7f-5d8927ae3099'}

        self.driver.copy_volume_to_image(fake_context,
                                         fake_volume,
                                         image_service,
                                         fake_image_meta)

        expected_cmd = (fake_volume['name'], mock.ANY)
        fake_execute.assert_called_once_with(*expected_cmd)

    @mock.patch.object(sheepdog.SheepdogClient, 'export')
    @mock.patch.object(sheepdog, 'LOG')
    def test_copy_volume_to_image_nonexistent_volume(self, fake_logger,
                                                     fake_execute):
        fake_context = {}
        fake_volume = {
            'name': 'nonexistent-volume-82c4539e-c2a5-11e4-a293-0aa186c60fe0'}
        fake_image_service = mock.Mock()
        fake_image_meta = {'id': '10958016-e196-42e3-9e7f-5d8927ae3099'}
        cmd = (fake_volume['name'], mock.ANY)

        fake_execute.side_effect = exception.SheepdogCmdError(
            cmd=cmd, exit_code=1, stdout='dummy', stderr='dummy')

        self.assertRaises(exception.SheepdogCmdError,
                          self.driver.copy_volume_to_image,
                          fake_context, fake_volume,
                          fake_image_service, fake_image_meta)
        self.assertTrue(fake_logger.error.called)

    @mock.patch.object(fileutils, 'file_open')
    @mock.patch.object(sheepdog.SheepdogClient, 'export')
    @mock.patch.object(sheepdog, 'LOG')
    def test_copy_volume_to_image_update_failed(self, fake_logger,
                                                fake_execute, fake_file_open):
        fake_context = {}
        fake_volume = {'name': 'volume-00000001'}
        image_service = mock.Mock()
        fake_image_meta = {'id': '10958016-e196-42e3-9e7f-5d8927ae3099'}

        with mock.patch.object(image_service, 'update') as fake_update:
            fake_update.side_effect = exception.SheepdogCmdError(
                cmd=mock.ANY, exit_code=1,
                stdout='dummy', stderr='dummy')

            self.assertRaises(exception.SheepdogCmdError,
                              self.driver.copy_volume_to_image,
                              fake_context, fake_volume,
                              image_service, fake_image_meta)
            self.assertTrue(fake_logger.error.called)

    @mock.patch.object(sheepdog.SheepdogClient, 'create_snapshot')
    @mock.patch.object(sheepdog.SheepdogClient, 'clone')
    @mock.patch.object(sheepdog.SheepdogClient, 'delete_snapshot')
    def test_create_cloned_volume(self, fake_delete_snapshot,
                                  fake_clone, fake_create_snapshot):
        src_vol = self.test_data.TEST_VOLUME
        cloned_vol = self.test_data.TEST_CLONED_VOLUME

        self.driver.create_cloned_volume(cloned_vol, src_vol)
        snapshot_name = src_vol['name'] + '-temp-snapshot'
        fake_create_snapshot.assert_called_once_with(src_vol['name'],
                                                     snapshot_name)
        fake_clone.assert_called_once_with(src_vol['name'],
                                           snapshot_name,
                                           cloned_vol['name'],
                                           cloned_vol['size'])
        fake_delete_snapshot.assert_called_once_with(src_vol['name'],
                                                     snapshot_name)

    @mock.patch.object(sheepdog.SheepdogClient, 'create_snapshot')
    @mock.patch.object(sheepdog.SheepdogClient, 'clone')
    @mock.patch.object(sheepdog.SheepdogClient, 'delete_snapshot')
    @mock.patch.object(sheepdog, 'LOG')
    def test_create_cloned_volume_failure(self, fake_logger,
                                          fake_delete_snapshot,
                                          fake_clone, fake_create_snapshot):
        src_vol = self.test_data.TEST_VOLUME
        cloned_vol = self.test_data.TEST_CLONED_VOLUME
        snapshot_name = src_vol['name'] + '-temp-snapshot'

        fake_clone.side_effect = exception.SheepdogCmdError(
            cmd='dummy', exit_code=1, stdout='dummy', stderr='dummy')
        self.assertRaises(exception.SheepdogCmdError,
                          self.driver.create_cloned_volume,
                          cloned_vol, src_vol)
        fake_delete_snapshot.assert_called_once_with(src_vol['name'],
                                                     snapshot_name)
        self.assertTrue(fake_logger.error.called)

    @mock.patch.object(sheepdog.SheepdogClient, 'create_snapshot')
    def test_create_snapshot(self, fake_create_snapshot):
        snapshot = self.test_data.TEST_SNAPSHOT
        self.driver.create_snapshot(snapshot)
        fake_create_snapshot.assert_called_once_with(snapshot['volume_name'],
                                                     snapshot['name'])

    @mock.patch.object(sheepdog.SheepdogClient, 'delete_snapshot')
    def test_delete_snapshot(self, fake_delete_snapshot):
        snapshot = self.test_data.TEST_SNAPSHOT
        self.driver.delete_snapshot(snapshot)
        fake_delete_snapshot.assert_called_once_with(snapshot['volume_name'],
                                                     snapshot['name'])

    @mock.patch.object(sheepdog.SheepdogClient, '_run_dog')
    @mock.patch.object(sheepdog.SheepdogClient, 'resize')
    @mock.patch.object(sheepdog.SheepdogDriver, 'create_cloned_volume')
    def test_clone_image_success(self, fake_create_cloned_volume, fake_resize,
                                 fake_execute):
        context = {}
        fake_name = self.test_data.TEST_VOLUME['name']
        fake_vol = {'project_id': self.test_data.TEST_VOLUME['project_id'],
                    'name': self.test_data.TEST_VOLUME['name'],
                    'size': self.test_data.TEST_VOLUME['size'],
                    'id': self.test_data.TEST_VOLUME['id']}
        stdout = self.test_data.IS_CLONEABLE_TRUE
        stderr = ''

        fake_location = 'sheepdog://%s' % self.test_data.TEST_VOLUME['id']
        image_location = (fake_location, None)
        image_meta = {'id': self.test_data.TEST_VOLUME['id'],
                      'size': self.test_data.TEST_VOLUME['size'],
                      'disk_format': 'raw'}
        image_service = ''

        fake_execute.return_value = (stdout, stderr)
        model_updated, cloned = self.driver.clone_image(
            context, fake_vol, image_location, image_meta, image_service)

        self.assertTrue(cloned)
        self.assertEqual("sheepdog://%s" % fake_name,
                         model_updated['provider_location'])

    @mock.patch.object(sheepdog.SheepdogClient, '_is_cloneable')
    def test_clone_image_failure(self, fake_is_cloneable):
        context = {}
        fake_vol = {}
        image_location = ('image_location', None)
        image_meta = {}
        image_service = ''

        fake_is_cloneable.side_effect = lambda *args: False
        result = self.driver.clone_image(
            context, fake_vol, image_location, image_meta, image_service)
        self.assertEqual(({}, False), result)

    @mock.patch.object(sheepdog.SheepdogClient, '_run_dog')
    @mock.patch.object(sheepdog.SheepdogDriver, 'create_cloned_volume')
    @mock.patch.object(sheepdog, 'LOG')
    def test_clone_image_create_volume_fail(self, fake_logger,
                                            fake_create_volume, fake_execute):
        context = {}
        fake_vol = {'project_id': self.test_data.TEST_VOLUME['project_id'],
                    'name': self.test_data.TEST_VOLUME['name'],
                    'size': self.test_data.TEST_VOLUME['size'],
                    'id': self.test_data.TEST_VOLUME['id']}
        fake_location = 'sheepdog://%s' % self.test_data.TEST_VOLUME['id']
        image_location = (fake_location, None)
        image_meta = {'id': self.test_data.TEST_VOLUME['id'],
                      'size': self.test_data.TEST_VOLUME['size'],
                      'disk_format': 'raw'}
        image_service = ''
        stdout = self.test_data.IS_CLONEABLE_TRUE
        stderr = ''

        error = exception.VolumeBackendAPIException(data='error')
        fake_create_volume.side_effect = error
        fake_execute.return_value = (stdout, stderr)
        self.assertRaises(exception.VolumeBackendAPIException,
                          self.driver.clone_image,
                          context, fake_vol, image_location,
                          image_meta, image_service)
        self.assertEqual(1, fake_create_volume.call_count)
        self.assertTrue(fake_logger.error.called)

    @mock.patch.object(sheepdog.SheepdogClient, '_run_dog')
    @mock.patch.object(sheepdog.SheepdogClient, 'resize')
    @mock.patch.object(sheepdog.SheepdogDriver, 'create_cloned_volume')
    @mock.patch.object(sheepdog, 'LOG')
    def test_clone_image_resize_fail(self, fake_logger,
                                     fake_create_cloned_volume, fake_resize,
                                     fake_execute):
        context = {}
        fake_vol = {'project_id': self.test_data.TEST_VOLUME['project_id'],
                    'name': self.test_data.TEST_VOLUME['name'],
                    'size': self.test_data.TEST_VOLUME['size'],
                    'id': self.test_data.TEST_VOLUME['id']}
        fake_location = 'sheepdog://%s' % self.test_data.TEST_VOLUME['id']
        image_location = (fake_location, None)
        image_meta = {'id': self.test_data.TEST_VOLUME['id'],
                      'size': self.test_data.TEST_VOLUME['size'],
                      'disk_format': 'raw'}
        image_service = ''
        stdout = self.test_data.IS_CLONEABLE_TRUE
        stderr = ''

        error = exception.VolumeBackendAPIException(data='error')
        fake_resize.side_effect = error
        fake_execute.return_value = (stdout, stderr)
        self.assertRaises(exception.VolumeBackendAPIException,
                          self.driver.clone_image,
                          context, fake_vol, image_location,
                          image_meta, image_service)
        self.assertEqual(1, fake_resize.call_count)
        self.assertTrue(fake_logger.error.called)

    @mock.patch.object(sheepdog.SheepdogClient, '_run_dog')
    @mock.patch.object(sheepdog.SheepdogClient, 'resize')
    @mock.patch.object(sheepdog.SheepdogClient, 'delete')
    @mock.patch.object(sheepdog.SheepdogDriver, 'create_cloned_volume')
    @mock.patch.object(sheepdog, 'LOG')
    def test_clone_image_delete_fail(self, fake_logger,
                                     fake_create_clone_volume,
                                     fake_delete, fake_resize,
                                     fake_execute):
        context = {}
        fake_vol = {'project_id': self.test_data.TEST_VOLUME['project_id'],
                    'name': self.test_data.TEST_VOLUME['name'],
                    'size': self.test_data.TEST_VOLUME['size'],
                    'id': self.test_data.TEST_VOLUME['id']}
        fake_location = 'sheepdog://%s' % self.test_data.TEST_VOLUME['id']
        image_location = (fake_location, None)
        image_meta = {'id': self.test_data.TEST_VOLUME['id'],
                      'size': self.test_data.TEST_VOLUME['size'],
                      'disk_format': 'raw'}
        image_service = ''
        stdout_d = self.test_data.IS_CLONEABLE_TRUE
        stderr_d = 'dummy'
        cmd = self.test_data.cmd_dog_vdi_delete(fake_vol['name'])
        exit_code = 2

        error1 = exception.VolumeBackendAPIException(data='error')
        error2 = exception.SheepdogCmdError(cmd=cmd, exit_code=exit_code,
                                            stdout=stdout_d, stderr=stderr_d)
        fake_resize.side_effect = error1
        fake_delete.side_effect = error2
        fake_execute.return_value = (stdout_d, stderr_d)
        self.assertRaises(
            exception.SheepdogCmdError, self.driver.clone_image,
            context, fake_vol, image_location, image_meta, image_service)
        self.assertEqual(1, fake_delete.call_count)
        self.assertTrue(fake_logger.error.called)

    def test_create_volume_from_snapshot(self):
        volume = self.test_data.TEST_VOLUME
        snapshot = self.test_data.TEST_SNAPSHOT
        with mock.patch.object(self.client, 'clone') as fake_execute:
            self.driver.create_volume_from_snapshot(volume, snapshot)
            fake_execute.assert_called_once_with(self._src_vdiname,
                                                 self._snapname,
                                                 self._vdiname,
                                                 self._vdisize)

    @mock.patch.object(sheepdog.SheepdogClient, 'resize')
    @mock.patch.object(sheepdog, 'LOG')
    def test_extend_volume(self, fake_logger, fake_execute):
        self.driver.extend_volume(self.test_data.TEST_VOLUME, 10)
        fake_execute.assert_called_once_with(self._vdiname, 10)
        self.assertTrue(fake_logger.debug.called)

    def test_backup_volume(self):
        fake_context = {}
        fake_backup = {'volume_id': '2926efe0-24ab-45b7-95e1-ff66e0646a33'}
        fake_backup_service = mock.Mock()

        fake_db = mock.MagicMock()
        fake_try_execute = mock.Mock()
        fake_create_snapshot = mock.Mock()
        fake_delete_snapshot = mock.Mock()
        self.stubs.Set(self.driver, 'db', fake_db)
        self.stubs.Set(self.driver, '_try_execute', fake_try_execute)
        self.stubs.Set(self.driver, 'create_snapshot', fake_create_snapshot)
        self.stubs.Set(self.driver, 'delete_snapshot', fake_delete_snapshot)

        self.driver.backup_volume(fake_context,
                                  fake_backup,
                                  fake_backup_service)

        # check that temporary snapshot was created and deleted.
        self.assertEqual(1, fake_create_snapshot.call_count)
        self.assertEqual(1, fake_delete_snapshot.call_count)
        self.assertEqual(fake_create_snapshot.call_args,
                         fake_delete_snapshot.call_args)

        # check that backup_service was called.
        call_args, call_kwargs = fake_backup_service.backup.call_args
        call_backup, call_sheepdog_fd = call_args
        self.assertEqual(fake_backup, call_backup)
        self.assertIsInstance(call_sheepdog_fd, sheepdog.SheepdogIOWrapper)

    def test_backup_volume_failure(self):
        fake_context = {}
        fake_backup = {'volume_id': '2926efe0-24ab-45b7-95e1-ff66e0646a33'}
        fake_backup_service = mock.Mock()

        fake_db = mock.MagicMock()
        fake_try_execute = mock.Mock()
        fake_create_snapshot = mock.Mock()
        fake_delete_snapshot = mock.Mock()
        self.stubs.Set(self.driver, 'db', fake_db)
        self.stubs.Set(self.driver, '_try_execute', fake_try_execute)
        self.stubs.Set(self.driver, 'create_snapshot', fake_create_snapshot)
        self.stubs.Set(self.driver, 'delete_snapshot', fake_delete_snapshot)

        # check that the snapshot gets deleted in case of a backup error.
        class BackupError(Exception):
            pass
        backup_failure = mock.Mock(side_effect=BackupError)
        self.stubs.Set(fake_backup_service, 'backup', backup_failure)

        self.assertRaises(BackupError,
                          self.driver.backup_volume,
                          fake_context,
                          fake_backup,
                          fake_backup_service)

        self.assertEqual(1, fake_create_snapshot.call_count)
        self.assertEqual(1, fake_delete_snapshot.call_count)
        self.assertEqual(fake_create_snapshot.call_args,
                         fake_delete_snapshot.call_args)

    def test_restore_backup(self):
        fake_context = {}
        fake_backup = {}
        fake_volume = {'id': '2926efe0-24ab-45b7-95e1-ff66e0646a33',
                       'name': 'volume-2926efe0-24ab-45b7-95e1-ff66e0646a33'}
        fake_backup_service = mock.Mock()

        self.driver.restore_backup(
            fake_context, fake_backup, fake_volume, fake_backup_service)

        call_args, call_kwargs = fake_backup_service.restore.call_args
        call_backup, call_volume_id, call_sheepdog_fd = call_args
        self.assertEqual(fake_backup, call_backup)
        self.assertEqual(fake_volume['id'], call_volume_id)
        self.assertIsInstance(call_sheepdog_fd, sheepdog.SheepdogIOWrapper)<|MERGE_RESOLUTION|>--- conflicted
+++ resolved
@@ -226,7 +226,6 @@
 Failed to connect socket: Connection refused
 """
 
-<<<<<<< HEAD
     QEMU_IMG_ERROR_FAIL_TO_CONNECT_HOST = """\
 qemu-img: Could not open 'sheepdog:192.168.123.243:32109:test': \
 Failed to connect socket: No route to host
@@ -253,13 +252,14 @@
 
     QEMU_IMG_ERROR = """\
 qemu-img: Unknown error
-=======
+"""
+
     IS_CLONEABLE_TRUE = """\
 s a720b3c0-d1f0-11e1-9b23-0800200c9a66 1 1 1 1 1 1 1 glance-image 22
 """
+
     IS_CLONEABLE_FALSE = """\
   a720b3c0-d1f0-11e1-9b23-0800200c9a66 1 1 1 1 1 1 1 dummy-image 22
->>>>>>> e286e043
 """
 
 
@@ -1028,7 +1028,6 @@
         self.assertTrue(fake_logger.error.called)
         self.assertEqual(expected_msg, ex.msg)
 
-<<<<<<< HEAD
     @mock.patch.object(sheepdog.SheepdogClient, '_run_qemu_img')
     def test_export_success(self, fake_execute):
         expected_path = 'dummy_path'
@@ -1175,7 +1174,7 @@
                                expected_path)
         self.assertTrue(fake_logger.error.called)
         self.assertEqual(expected_msg, ex.msg)
-=======
+
     @mock.patch.object(sheepdog.SheepdogClient, '_parse_location')
     @mock.patch.object(sheepdog.SheepdogClient, '_run_dog')
     @mock.patch.object(sheepdog, 'LOG')
@@ -1253,7 +1252,6 @@
 
         name = self.client._parse_location(location)
         self.assertEqual(uuid, name)
->>>>>>> e286e043
 
 
 # test for SheeepdogDriver Class
